#!/bin/env sh

# Distributed under the MIT License.
# See LICENSE.txt for details.

spectre_setup_modules() {
    echo "All modules on Wheeler are provided by the system"
}

spectre_unload_modules() {
    module unload gcc/7.3.0
    module unload blaze/3.7
    module unload boost/1.65.0-gcc-6.4.0
    module unload brigand/master
    module unload catch/2.13.3
    module unload gsl/2.1
    module unload libsharp/1.0.0
    module unload libxsmm/1.16.1
    module unload openblas/0.2.18
    module unload papi/5.5.1
    module unload yaml-cpp/master
    module unload openmpi/2.0.1
    module unload cmake/3.18.2
    module unload ninja/1.10.0
    module unload doxygen/1.8.13
    module unload git/2.8.4
    module unload llvm/10.0.0
    module unload charm/6.10.2-mpi-smp
    module unload python/anaconda2-4.1.1
<<<<<<< HEAD
    module unload pybind11/2.6.1
    module unload hdf5/1.12.0
=======
    module unload hdf5/1.12.0
    module unload pybind11/2.4.3
>>>>>>> 67fcedb8
}

spectre_load_modules() {
    module load gcc/7.3.0
    module load blaze/3.7
    module load boost/1.65.0-gcc-6.4.0
    module load brigand/master
    module load catch/2.13.3
    module load gsl/2.1
    module load libsharp/1.0.0
    module load libxsmm/1.16.1
    module load openblas/0.2.18
    module load papi/5.5.1
    module load yaml-cpp/master
    module load openmpi/2.0.1
    module load cmake/3.18.2
    module load ninja/1.10.0
    module load doxygen/1.8.13
    module load git/2.8.4
    module load llvm/10.0.0
    module load charm/6.10.2-mpi-smp
    module load python/anaconda2-4.1.1
<<<<<<< HEAD
    module load pybind11/2.6.1
    module load hdf5/1.12.0
=======
    module load hdf5/1.12.0
    module load pybind11/2.4.3
>>>>>>> 67fcedb8
}

spectre_run_cmake() {
    if [ -z ${SPECTRE_HOME} ]; then
        echo "You must set SPECTRE_HOME to the cloned SpECTRE directory"
        return 1
    fi
    spectre_load_modules
    cmake -D CHARM_ROOT=$CHARM_ROOT \
          -D CMAKE_BUILD_TYPE=Release \
          -D CMAKE_C_COMPILER=clang \
          -D CMAKE_CXX_COMPILER=clang++ \
          -D CMAKE_Fortran_COMPILER=gfortran \
          -D MEMORY_ALLOCATOR=SYSTEM \
          -D BUILD_PYTHON_BINDINGS=OFF \
          "$@" \
          $SPECTRE_HOME
}<|MERGE_RESOLUTION|>--- conflicted
+++ resolved
@@ -27,13 +27,8 @@
     module unload llvm/10.0.0
     module unload charm/6.10.2-mpi-smp
     module unload python/anaconda2-4.1.1
-<<<<<<< HEAD
+    module unload hdf5/1.12.0
     module unload pybind11/2.6.1
-    module unload hdf5/1.12.0
-=======
-    module unload hdf5/1.12.0
-    module unload pybind11/2.4.3
->>>>>>> 67fcedb8
 }
 
 spectre_load_modules() {
@@ -56,13 +51,8 @@
     module load llvm/10.0.0
     module load charm/6.10.2-mpi-smp
     module load python/anaconda2-4.1.1
-<<<<<<< HEAD
+    module load hdf5/1.12.0
     module load pybind11/2.6.1
-    module load hdf5/1.12.0
-=======
-    module load hdf5/1.12.0
-    module load pybind11/2.4.3
->>>>>>> 67fcedb8
 }
 
 spectre_run_cmake() {
